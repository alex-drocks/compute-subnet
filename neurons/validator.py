# The MIT License (MIT)
# Copyright © 2023 Crazydevlegend

# Permission is hereby granted, free of charge, to any person obtaining a copy of this software and associated
# documentation files (the “Software”), to deal in the Software without restriction, including without limitation
# the rights to use, copy, modify, merge, publish, distribute, sublicense, and/or sell copies of the Software,
# and to permit persons to whom the Software is furnished to do so, subject to the following conditions:

# The above copyright notice and this permission notice shall be included in all copies or substantial portions of
# the Software.

# THE SOFTWARE IS PROVIDED “AS IS”, WITHOUT WARRANTY OF ANY KIND, EXPRESS OR IMPLIED, INCLUDING BUT NOT LIMITED TO
# THE WARRANTIES OF MERCHANTABILITY, FITNESS FOR A PARTICULAR PURPOSE AND NONINFRINGEMENT. IN NO EVENT SHALL
# THE AUTHORS OR COPYRIGHT HOLDERS BE LIABLE FOR ANY CLAIM, DAMAGES OR OTHER LIABILITY, WHETHER IN AN ACTION
# OF CONTRACT, TORT OR OTHERWISE, ARISING FROM, OUT OF OR IN CONNECTION WITH THE SOFTWARE OR THE USE OR OTHER
# DEALINGS IN THE SOFTWARE.

# Step 1: Import necessary libraries and modules

import os
import sys
import time
from typing import List
import torch
import argparse
import traceback
import json
import base64
import bittensor as bt

import Validator.app_generator as ag
import Validator.calculate_score as cs
import Validator.database as db

import RSAEncryption as rsa
import ast
from cryptography.fernet import Fernet

parent_dir = os.path.dirname(os.path.dirname(os.path.abspath(__file__)))
sys.path.append(parent_dir)

import compute

# Step 2: Set up the configuration parser
# This function is responsible for setting up and parsing command-line arguments.
def get_config():
    parser = argparse.ArgumentParser()
    # Adds override arguments for network and netuid.
    parser.add_argument( '--netuid', type = int, default = 1, help = "The chain subnet uid." )
    parser.add_argument("--auto_update", default="no", help="Auto update")  # major, minor, patch, no
    # Adds subtensor specific arguments i.e. --subtensor.chain_endpoint ... --subtensor.network ...
    bt.subtensor.add_args(parser)
    # Adds logging specific arguments i.e. --logging.debug ..., --logging.trace .. or --logging.logging_dir ...
    bt.logging.add_args(parser)
    # Adds wallet specific arguments i.e. --wallet.name ..., --wallet.hotkey ./. or --wallet.path ...
    bt.wallet.add_args(parser)
    # Parse the config (will take command-line arguments if provided)
    config =  bt.config(parser)

    # Step 3: Set up logging directory
    # Logging is crucial for monitoring and debugging purposes.
    config.full_path = os.path.expanduser(
        "{}/{}/{}/netuid{}/{}".format(
            config.logging.logging_dir,
            config.wallet.name,
            config.wallet.hotkey,
            config.netuid,
            'validator',
        )
    )
    # Ensure the logging directory exists.
    if not os.path.exists(config.full_path): os.makedirs(config.full_path, exist_ok=True)

    # Return the parsed config.
    return config

# Filter the axons with uids_list, remove those with the same IP address.
def filter_axons(axons_list, uids_list):
    # Set to keep track of unique identifiers
    unique_ip_addresses = set()
    duplicated_ip_addresses = set()

    for index, axon in enumerate(axons_list):
        ip_address = axon.ip

        if ip_address not in unique_ip_addresses:
            unique_ip_addresses.add(ip_address)
        else:
            duplicated_ip_addresses.add(ip_address)
    
    # List to store filtered axons
    filtered_axons = []
    filtered_uids = []
    filtered_hotkeys = []
    for index, axon in enumerate(axons_list):
        ip_address = axon.ip

        if ip_address not in duplicated_ip_addresses:
            filtered_axons.append(axon)
            filtered_uids.append(uids_list[index])
            filtered_hotkeys.append(axon.hotkey)

    return filtered_axons, filtered_uids, filtered_hotkeys

def main( config ):
    # Set up logging with the provided configuration and directory.
    bt.logging(config=config, logging_dir=config.full_path)
    bt.logging.info(f"Running validator for subnet: {config.netuid} on network: {config.subtensor.chain_endpoint} with config:")
    # Log the configuration for reference.
    bt.logging.info(config)

    # Step 4: Build Bittensor validator objects
    # These are core Bittensor classes to interact with the network.
    bt.logging.info("Setting up bittensor objects.")

    # The wallet holds the cryptographic key pairs for the validator.
    wallet = bt.wallet( config = config )
    bt.logging.info(f"Wallet: {wallet}")

    # The subtensor is our connection to the Bittensor blockchain.
    subtensor = bt.subtensor( config = config )
    bt.logging.info(f"Subtensor: {subtensor}")

    # Dendrite is the RPC client; it lets us send messages to other nodes (axons) in the network.
    dendrite = bt.dendrite( wallet = wallet )
    bt.logging.info(f"Dendrite: {dendrite}")

    # The metagraph holds the state of the network, letting us know about other miners.
    metagraph = subtensor.metagraph( config.netuid )
    bt.logging.info(f"Metagraph: {metagraph}")

    # Step 5: Connect the validator to the network
    if wallet.hotkey.ss58_address not in metagraph.hotkeys:
        bt.logging.error(f"\nYour validator: {wallet} if not registered to chain connection: {subtensor} \nRun btcli register and try again.")
        exit()
    else:
        # Each miner gets a unique identity (UID) in the network for differentiation.
        my_subnet_uid = metagraph.hotkeys.index(wallet.hotkey.ss58_address)
        bt.logging.info(f"Running validator on uid: {my_subnet_uid}")

    # Step 6: Set up initial scoring weights for validation
    bt.logging.info("Building validation weights.")
    
    # Initialize alpha
    alpha = 0.9

    # Initialize weights for each miner, store current uids.
    last_uids = metagraph.uids.tolist()
    scores = torch.zeros(len(last_uids), dtype=torch.float32)

    curr_block = subtensor.block
    last_updated_block = curr_block - (curr_block % 100)
    last_reset_weights_block = curr_block
     
    # Step 7: The Main Validation Loop
    bt.logging.info("Starting validator loop.")
    step = 0
    while True:
        try:
            # Sync the subtensor state with the blockchain.
            if step % 5 == 0:
                bt.logging.info(f"🔄 Syncing metagraph with subtensor.")
                
                # Resync our local state with the latest state from the blockchain.
                metagraph = subtensor.metagraph(config.netuid)

                # Sync scores with metagraph
                # Get the current uids of all miners in the network.
                uids = metagraph.uids.tolist()
                # Create new_scores with current metagraph
                new_scores = torch.zeros(len(uids), dtype=torch.float32)

                for index, uid in enumerate(uids):
                    try:
                        last_index = last_uids.index(uid)
                        new_scores[index] = scores[last_index]
                    except ValueError:
                        # New node
                        new_scores[index] = 0
                last_uids = uids

                # Set the weights of validators to zero.
                scores = new_scores * (metagraph.total_stake < 1.024e3)
                # Set the weight to zero for all nodes without assigned IP addresses.
                scores = scores * torch.Tensor([metagraph.neurons[uid].axon_info.ip != '0.0.0.0' for uid in metagraph.uids])

                bt.logging.info(f"🔢 Initialized scores : {scores.tolist()}")

            if step % 10 == 0:
                # Filter axons with stake and ip address.
                queryable_uids = [uid for index, uid in enumerate(uids) if metagraph.neurons[uid].axon_info.ip != '0.0.0.0' and metagraph.total_stake[index] < 1.024e3]
                queryable_axons = [metagraph.axons[metagraph.uids.tolist().index(uid)] for uid in queryable_uids]
                axons_list, uids_list, hotkeys_list = filter_axons(queryable_axons, queryable_uids)

                # Prepare app_data for benchmarking
                # Generate secret key for app
                secret_key = Fernet.generate_key()
                cipher_suite = Fernet(secret_key)
                # Compile the script and generate an exe.
                ag.run(secret_key)
                try:
                    main_dir = os.path.dirname(os.path.abspath(__file__))
                    file_name = os.path.join(main_dir, 'Validator/dist/script')
                    # Read the exe file and save it to app_data.
                    with open(file_name, 'rb') as file:
                        # Read the entire content of the EXE file
                        app_data = file.read()
                except Exception as e:
                    bt.logging.error(f"{e}")
                    continue
                # Query the miners for benchmarking
                bt.logging.info(f"🆔 Benchmarking uids : {uids_list}")
                responses : List[compute.protocol.PerfInfo] = dendrite.query(
                    axons_list,
                    compute.protocol.PerfInfo(perf_input = repr(app_data)),
                    timeout = 120
                )

                # Format responses and save them to benchmark_responses
                benchmark_responses = []
                for index, response in enumerate(responses):
<<<<<<< HEAD
                    if response:
                        # check if the validator version should be updated
                        if not compute.utils.check_version(response.version, config.auto_update):
                            continue
                        perf_output = response.perf_output
                        binary_data = ast.literal_eval(perf_output) # Convert str to binary data
                        decoded_data = ast.literal_eval(cipher_suite.decrypt(binary_data).decode()) #Decrypt data and convert it to object
                        benchmark_responses.append(decoded_data)
                    else:
=======
                    try:
                        if response:
                            binary_data = ast.literal_eval(response) # Convert str to binary data
                            decoded_data = ast.literal_eval(cipher_suite.decrypt(binary_data).decode()) #Decrypt data and convert it to object
                            benchmark_responses.append(decoded_data)
                        else:
                            benchmark_responses.append({})
                    except Exception as e:
                        #bt.logging.error(f"Error parsing response: {e}")
>>>>>>> aa7e93d8
                        benchmark_responses.append({})

                    
                bt.logging.info(f"✅ Benchmark results : {benchmark_responses}")

                db.update(hotkeys_list, benchmark_responses)
                
                # Calculate score
                for index, uid in enumerate(metagraph.uids):
                    score = 0
                    try:
                        uid_index = uids_list.index(uid)
                        score = cs.score(benchmark_responses[uid_index], axons_list[uid_index].hotkey)
                    except ValueError:
                        score = 0

                    # Update the global score of the miner.
                    # This score contributes to the miner's weight in the network.
                    # A higher weight means that the miner has been consistently responding correctly.
                    scores[index] = alpha * scores[index] + (1 - alpha) * score
                
                bt.logging.info(f"🔢 Updated scores : {scores.tolist()}")

            # Periodically update the weights on the Bittensor blockchain.
            current_block = subtensor.block
            if current_block - last_updated_block > 100:
                weights = torch.nn.functional.normalize(scores, p=1.0, dim=0)
                bt.logging.info(f"🏋️ Weight of miners : {weights.tolist()}")
                # This is a crucial step that updates the incentive mechanism on the Bittensor blockchain.
                # Miners with higher scores (or weights) receive a larger share of TAO rewards on this subnet.
                result = subtensor.set_weights(
                    netuid = config.netuid, # Subnet to set weights on.
                    wallet = wallet, # Wallet to sign set weights using hotkey.
                    uids = metagraph.uids, # Uids of the miners to set weights for.
                    weights = weights, # Weights to set for the miners.
                    wait_for_inclusion = False
                )
                last_updated_block = current_block
                if result: bt.logging.success('Successfully set weights.')
                else: bt.logging.error('Failed to set weights.') 

            # Check for auto update
            if step % 5 == 0 and config.auto_update != "no":
                if compute.utils.update_repository(config.auto_update):
                    bt.logging.success("🔁 Repository updated, exiting validator")
                    exit(0)

            # End the current step and prepare for the next iteration.
            step += 1
            # Sleep for a duration equivalent to the block time (i.e., time between successive blocks).
            time.sleep(bt.__blocktime__)

        # If we encounter an unexpected error, log it for debugging.
        except RuntimeError as e:
            bt.logging.error(e)
            traceback.print_exc()

        # If the user interrupts the program, gracefully exit.
        except KeyboardInterrupt:
            bt.logging.success("Keyboard interrupt detected. Exiting validator.")
            exit()

# The main function parses the configuration and runs the validator.
if __name__ == "__main__":
    # Parse the configuration.
    config = get_config()
    # Run the main function.
    main( config )<|MERGE_RESOLUTION|>--- conflicted
+++ resolved
@@ -219,19 +219,11 @@
                 # Format responses and save them to benchmark_responses
                 benchmark_responses = []
                 for index, response in enumerate(responses):
-<<<<<<< HEAD
-                    if response:
-                        # check if the validator version should be updated
-                        if not compute.utils.check_version(response.version, config.auto_update):
-                            continue
-                        perf_output = response.perf_output
-                        binary_data = ast.literal_eval(perf_output) # Convert str to binary data
-                        decoded_data = ast.literal_eval(cipher_suite.decrypt(binary_data).decode()) #Decrypt data and convert it to object
-                        benchmark_responses.append(decoded_data)
-                    else:
-=======
                     try:
                         if response:
+                            # check if the validator version should be updated
+                            if not compute.utils.check_version(response.version, config.auto_update):
+                                continue
                             binary_data = ast.literal_eval(response) # Convert str to binary data
                             decoded_data = ast.literal_eval(cipher_suite.decrypt(binary_data).decode()) #Decrypt data and convert it to object
                             benchmark_responses.append(decoded_data)
@@ -239,7 +231,6 @@
                             benchmark_responses.append({})
                     except Exception as e:
                         #bt.logging.error(f"Error parsing response: {e}")
->>>>>>> aa7e93d8
                         benchmark_responses.append({})
 
                     
