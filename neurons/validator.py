# The MIT License (MIT)
# Copyright © 2023 Crazydevlegend
# Copyright © 2023 Rapiiidooo
#
# Permission is hereby granted, free of charge, to any person obtaining a copy of this software and associated
# documentation files (the “Software”), to deal in the Software without restriction, including without limitation
# the rights to use, copy, modify, merge, publish, distribute, sublicense, and/or sell copies of the Software,
# and to permit persons to whom the Software is furnished to do so, subject to the following conditions:
#
# The above copyright notice and this permission notice shall be included in all copies or substantial portions of
# the Software.
#
# THE SOFTWARE IS PROVIDED “AS IS”, WITHOUT WARRANTY OF ANY KIND, EXPRESS OR IMPLIED, INCLUDING BUT NOT LIMITED TO
# THE WARRANTIES OF MERCHANTABILITY, FITNESS FOR A PARTICULAR PURPOSE AND NONINFRINGEMENT. IN NO EVENT SHALL
# THE AUTHORS OR COPYRIGHT HOLDERS BE LIABLE FOR ANY CLAIM, DAMAGES OR OTHER LIABILITY, WHETHER IN AN ACTION
# OF CONTRACT, TORT OR OTHERWISE, ARISING FROM, OUT OF OR IN CONNECTION WITH THE SOFTWARE OR THE USE OR OTHER
# DEALINGS IN THE SOFTWARE.

import ast
import asyncio
import json
import os
import random
import threading
import traceback
import hashlib
from asyncio import AbstractEventLoop
from typing import Dict, Tuple, List

import bittensor as bt
import math
import time

import cryptography
import torch
from cryptography.fernet import Fernet
from torch._C._te import Tensor

import Validator.app_generator as ag
from Validator.pow import gen_hash, run_validator_pow
from compute import (
    pow_min_difficulty,
    pow_max_difficulty,
    pow_threads_per_difficulty,
    pow_timeout,
    SUSPECTED_EXPLOITERS_HOTKEYS,
    SUSPECTED_EXPLOITERS_COLDKEYS,
    __version_as_int__,
    validator_permit_stake,
    weights_rate_limit,
    specs_timeout,
)
from compute.axon import ComputeSubnetSubtensor
from compute.protocol import Challenge, Specs
from compute.utils.db import ComputeDb
from compute.utils.math import percent, force_to_float_or_default
from compute.utils.parser import ComputeArgPaser
from compute.utils.subtensor import is_registered, get_current_block, calculate_next_block_time
from compute.utils.version import try_update, get_local_version, version2number, get_remote_version
from compute.wandb.wandb import ComputeWandb
from neurons.Validator.calculate_pow_score import calc_score
from neurons.Validator.database.allocate import update_miner_details, select_has_docker_miners_hotkey, get_miner_details
from neurons.Validator.database.challenge import select_challenge_stats, update_challenge_details
from neurons.Validator.database.miner import select_miners, purge_miner_entries, update_miners


class Validator:
    blocks_done: set = set()

    pow_requests: dict = {}
    pow_responses: dict = {}
    pow_benchmark: dict = {}
    new_pow_benchmark: dict = {}
    pow_benchmark_success: dict = {}

    queryable_for_specs: dict = {}
    finalized_specs_once: bool = False

    total_current_miners: int = 0

    scores: Tensor
    stats: dict

    validator_subnet_uid: int

    _queryable_uids: Dict[int, bt.AxonInfo]

    loop: AbstractEventLoop

    @property
    def wallet(self) -> bt.wallet:
        return self._wallet

    @property
    def subtensor(self) -> ComputeSubnetSubtensor:
        return self._subtensor

    @property
    def dendrite(self) -> bt.dendrite:
        return self._dendrite

    @property
    def metagraph(self) -> bt.metagraph:
        return self._metagraph

    @property
    def queryable(self):
        return self._queryable_uids

    @property
    def queryable_uids(self):
        return [uid for uid in self._queryable_uids.keys()]

    @property
    def queryable_axons(self):
        return [axon for axon in self._queryable_uids.values()]

    @property
    def queryable_hotkeys(self):
        return [axon.hotkey for axon in self._queryable_uids.values()]

    @property
    def current_block(self):
        return get_current_block(subtensor=self.subtensor)

    @property
    def miners_items_to_set(self):
        return set((uid, hotkey) for uid, hotkey in self.miners.items()) if self.miners else None

    def __init__(self):
        # Step 1: Parse the bittensor and compute subnet config
        self.config = self.init_config()

        # Setup extra args
        self.blacklist_hotkeys = {hotkey for hotkey in self.config.blacklist_hotkeys}
        self.blacklist_coldkeys = {coldkey for coldkey in self.config.blacklist_coldkeys}
        self.whitelist_hotkeys = {hotkey for hotkey in self.config.whitelist_hotkeys}
        self.whitelist_coldkeys = {coldkey for coldkey in self.config.whitelist_coldkeys}
        self.exploiters_hotkeys = {hotkey for hotkey in SUSPECTED_EXPLOITERS_HOTKEYS} if self.config.blacklist_exploiters else {}
        self.exploiters_coldkeys = {coldkey for coldkey in SUSPECTED_EXPLOITERS_COLDKEYS} if self.config.blacklist_exploiters else {}

        # Set custom validator arguments
        self.validator_specs_batch_size = self.config.validator_specs_batch_size
        self.validator_challenge_batch_size = self.config.validator_challenge_batch_size
        self.validator_perform_hardware_query = self.config.validator_perform_hardware_query
        self.validator_whitelist_updated_threshold = self.config.validator_whitelist_updated_threshold

        # Set up logging with the provided configuration and directory.
        bt.logging.set_debug(self.config.logging.debug)
        bt.logging.set_trace(self.config.logging.trace)
        bt.logging(config=self.config, logging_dir=self.config.full_path)
        bt.logging.info(f"Running validator for subnet: {self.config.netuid} on network: {self.config.subtensor.chain_endpoint} with config:")
        # Log the configuration for reference.
        bt.logging.info(self.config)

        # Step 2: Build Bittensor validator objects
        # These are core Bittensor classes to interact with the network.
        bt.logging.info("Setting up bittensor objects.")

        # The wallet holds the cryptographic key pairs for the validator.
        self._wallet = bt.wallet(config=self.config)
        bt.logging.info(f"Wallet: {self.wallet}")

        # The subtensor is our connection to the Bittensor blockchain.
        self._subtensor = ComputeSubnetSubtensor(config=self.config)
        bt.logging.info(f"Subtensor: {self.subtensor}")

        # Dendrite is the RPC client; it lets us send messages to other nodes (axons) in the network.
        self._dendrite = bt.dendrite(wallet=self.wallet)
        bt.logging.info(f"Dendrite: {self.dendrite}")

        # The metagraph holds the state of the network, letting us know about other miners.
        self._metagraph = self.subtensor.metagraph(self.config.netuid)
        bt.logging.info(f"Metagraph: {self.metagraph}")

        # Initialize the local db
        self.db = ComputeDb()
        self.miners: dict = select_miners(self.db)

        # Initialize wandb
        self.wandb = ComputeWandb(self.config, self.wallet, os.path.basename(__file__))

        # Step 3: Set up initial scoring weights for validation
        bt.logging.info("Building validation weights.")
        self.uids: list = self.metagraph.uids.tolist()
        self.last_uids: list = self.uids.copy()
        self.init_scores()
        self.sync_status()

        self.last_updated_block = self.current_block - (self.current_block % 100)

        # Init groups challenged
        self.groups_challenged = set()

        # Init the thread.
        self.lock = threading.Lock()
        self.threads: List[threading.Thread] = []

    @staticmethod
    def init_config():
        """
        This function is responsible for setting up and parsing command-line arguments.
        :return: config
        """
        parser = ComputeArgPaser(description="This script aims to help validators with the compute subnet.")
        config = parser.config

        # Step 3: Set up logging directory
        # Logging is crucial for monitoring and debugging purposes.
        config.full_path = os.path.expanduser(
            "{}/{}/{}/netuid{}/{}".format(
                config.logging.logging_dir,
                config.wallet.name,
                config.wallet.hotkey,
                config.netuid,
                "validator",
            )
        )
        # Ensure the logging directory exists.
        if not os.path.exists(config.full_path):
            os.makedirs(config.full_path, exist_ok=True)

        # Return the parsed config.
        return config

    def init_prometheus(self, force_update: bool = False):
        """
        Register the prometheus information on metagraph.
        :return: bool
        """
        bt.logging.info("Extrinsic prometheus information on metagraph.")
        success = self.subtensor.serve_prometheus(
            wallet=self.wallet,
            port=bt.defaults.axon.port,
            netuid=self.config.netuid,
            force_update=force_update,
        )
        if success:
            bt.logging.success(prefix="Prometheus served", sufix=f"<blue>Current version: {get_local_version()}</blue>")
        else:
            bt.logging.error("Prometheus initialization failed")
        return success

    def init_local(self):
        bt.logging.info(f"🔄 Syncing metagraph with subtensor.")
        self._metagraph = self.subtensor.metagraph(self.config.netuid)
        self.uids = self.metagraph.uids.tolist()

    def init_scores(self):
        self.scores = torch.zeros(len(self.uids), dtype=torch.float32)
        # Set the weights of validators to zero.
        self.scores = self.scores * (self.metagraph.total_stake < 1.024e3)
        # Set the weight to zero for all nodes without assigned IP addresses.
        self.scores = self.scores * torch.Tensor(self.get_valid_tensors(metagraph=self.metagraph))
        bt.logging.info(f"🔢 Initialized scores : {self.scores.tolist()}")
        self.sync_scores()

    @staticmethod
    def pretty_print_dict_values(items: dict):
        for key, values in items.items():
            log = f"uid: {key}"

            for values_key, values_values in values.items():
                if values_key == "ss58_address":
                    values_values = values_values[:8] + (values_values[8:] and "...")
                try:
                    values_values = f"{float(values_values):.2f}"
                except Exception:
                    pass
                log += f" | {values_key}: {values_values}"

            bt.logging.trace(log)

    def sync_scores(self):
        # Fetch scoring stats
        self.stats = select_challenge_stats(self.db)

        # Fetch allocated hotkeys
        allocated_hotkeys = self.wandb.get_allocated_hotkeys(self.get_valid_validator_hotkeys(), True)

        # Fetch docker requirement
        has_docker_hotkeys = select_has_docker_miners_hotkey(self.db)

        self.pretty_print_dict_values(self.stats)

        # Calculate score
        for uid in self.uids:
            try:
                # Determine if the user's hotkey has Docker
                hotkey = self.stats[uid].get("ss58_address")
                if hotkey in has_docker_hotkeys:
                    self.stats[uid]["has_docker"] = True
                elif not self.finalized_specs_once:
                    self.stats[uid]["has_docker"] = True
                else:
                    self.stats[uid]["has_docker"] = False

                score = calc_score(self.stats[uid], hotkey=hotkey, allocated_hotkeys=allocated_hotkeys)
                self.stats[uid]["score"] = score
            except (ValueError, KeyError):
                score = 0

            self.scores[uid] = score

        # Update stats in wandb
        self.wandb.update_stats(self.stats)

        bt.logging.info(f"🔢 Synced scores : {self.scores.tolist()}")

    def sync_local(self):
        """
        Resync our local state with the latest state from the blockchain.
        Sync scores with metagraph.
        Get the current uids of all miners in the network.
        """
        self.metagraph.sync(subtensor=self.subtensor)
        self.uids = self.metagraph.uids.tolist()

    def sync_status(self):
        # Check if the validator is still registered
        self.validator_subnet_uid = is_registered(
            wallet=self.wallet,
            metagraph=self.metagraph,
            subtensor=self.subtensor,
            entity="validator",
        )

        # Check for auto update
        if self.config.auto_update:
            try_update()

        # Check if the validator has the prometheus info updated
        subnet_prometheus_version = self.metagraph.neurons[self.validator_subnet_uid].prometheus_info.version
        current_version = __version_as_int__
        if subnet_prometheus_version != current_version:
            self.init_prometheus(force_update=True)

    def sync_miners_info(self, queryable_tuple_uids_axons: List[Tuple[int, bt.AxonInfo]]):
        if queryable_tuple_uids_axons:
            for uid, axon in queryable_tuple_uids_axons:
                if self.miners_items_to_set and (uid, axon.hotkey) not in self.miners_items_to_set:
                    try:
                        bt.logging.info(f"❌ Miner {uid}-{self.miners[uid]} has been deregistered. Clean up old entries.")
                        purge_miner_entries(self.db, uid, self.miners[uid])
                    except KeyError:
                        pass
                    bt.logging.info(f"✅ Setting up new miner {uid}-{axon.hotkey}.")
                    update_miners(self.db, [(uid, axon.hotkey)]),
                    self.miners[uid] = axon.hotkey
        else:
            bt.logging.warning(f"❌ No queryable miners.")

    def calc_difficulty(self, uid):
        difficulty = pow_min_difficulty
        try:
            stat = self.stats[uid]
            current_difficulty = math.ceil(force_to_float_or_default(stat.get("last_20_difficulty_avg"), default=pow_min_difficulty))
            last_20_challenge_failed = force_to_float_or_default(stat.get("last_20_challenge_failed"))
            challenge_successes = force_to_float_or_default(stat.get("challenge_successes"))

<<<<<<< HEAD
            num_threads = pow_threads_per_difficulty.get(current_difficulty, 16)
            lower_threshold = num_threads / 3
            upper_threshold = 2 * num_threads / 3
            if challenge_successes >= 20:
                # dynamically, according to the number of challenges sent concurrently per difficulty
                if last_20_challenge_failed <= lower_threshold :
                    # i.e. if you failed less than a third of the challenges sent to you
                    difficulty = min(current_difficulty + 1, pow_max_difficulty)
                elif last_20_challenge_failed > upper_threshold:
                    # i.e. if you failed more than a two thirds of the challenges sent to you
=======
            # Adjust difficulty based on failure rates with more nuanced increments
            if challenge_successes > 4:  # Adjusts the threshold from 20 to 4 for faster response
                failure_rate = last_20_challenge_failed / 20
                if failure_rate < 0.1:
                    difficulty = min(current_difficulty + 2, pow_max_difficulty)
                elif failure_rate < 0.2:
                    difficulty = min(current_difficulty + 1, pow_max_difficulty)
                elif failure_rate > 0.25:
>>>>>>> 45c696f9
                    difficulty = max(current_difficulty - 1, pow_min_difficulty)
                else:
                    difficulty = current_difficulty
        except KeyError:
            pass
        except Exception as e:
            bt.logging.error(f"{e} => difficulty minimal: {pow_min_difficulty} attributed for {uid}")

        return max(difficulty, pow_min_difficulty)

    @staticmethod
    def filter_axons(queryable_tuple_uids_axons: List[Tuple[int, bt.AxonInfo]]):
        """Filter the axons with uids_list, remove those with the same IP address."""
        # Set to keep track of unique identifiers
        valid_ip_addresses = set()

        # List to store filtered axons
        dict_filtered_axons = {}
        for uid, axon in queryable_tuple_uids_axons:
            ip_address = axon.ip

            if ip_address not in valid_ip_addresses:
                valid_ip_addresses.add(ip_address)
                dict_filtered_axons[uid] = axon

        return dict_filtered_axons

    def filter_axon_version(self, dict_filtered_axons: dict):
        # Get the minimal miner version
        latest_version = version2number(get_remote_version(pattern="__minimal_miner_version__"))
        if percent(len(dict_filtered_axons), self.total_current_miners) <= self.validator_whitelist_updated_threshold:
            bt.logging.info(f"Less than {self.validator_whitelist_updated_threshold}% miners are currently using the last version. Allowing all.")
            return dict_filtered_axons

        dict_filtered_axons_version = {}
        for uid, axon in dict_filtered_axons.items():
            if latest_version and latest_version <= axon.version < 600:
                dict_filtered_axons_version[uid] = axon
        return dict_filtered_axons_version

    def is_blacklisted(self, neuron: bt.NeuronInfoLite):
        coldkey = neuron.coldkey
        hotkey = neuron.hotkey

        # Blacklist coldkeys that are blacklisted by user
        if coldkey in self.blacklist_coldkeys:
            bt.logging.trace(f"Blacklisted recognized coldkey {coldkey} - with hotkey: {hotkey}")
            return True

        # Blacklist coldkeys that are blacklisted by user or by set of hotkeys
        if hotkey in self.blacklist_hotkeys:
            bt.logging.trace(f"Blacklisted recognized hotkey {hotkey}")
            # Add the coldkey attached to this hotkey in the blacklisted coldkeys
            self.blacklist_hotkeys.add(coldkey)
            return True

        # Blacklist coldkeys that are exploiters
        if coldkey in self.exploiters_coldkeys:
            bt.logging.trace(f"Blacklisted exploiter coldkey {coldkey} - with hotkey: {hotkey}")
            return True

        # Blacklist hotkeys that are exploiters
        if hotkey in self.exploiters_hotkeys:
            bt.logging.trace(f"Blacklisted exploiter hotkey {hotkey}")
            # Add the coldkey attached to this hotkey in the blacklisted coldkeys
            self.exploiters_hotkeys.add(coldkey)
            return True

        return False

    def get_valid_tensors(self, metagraph):
        tensors = []
        self.total_current_miners = 0
        for uid in metagraph.uids:
            neuron = metagraph.neurons[uid]

            if neuron.axon_info.ip != "0.0.0.0" and not self.is_blacklisted(neuron=neuron):
                self.total_current_miners += 1
                tensors.append(True)
            else:
                tensors.append(False)

        return tensors

    def get_valid_queryable(self):
        valid_queryable = []
        for uid in self.uids:
            neuron: bt.NeuronInfoLite = self.metagraph.neurons[uid]
            axon = self.metagraph.axons[uid]

            if neuron.axon_info.ip != "0.0.0.0" and self.metagraph.total_stake[uid] < 1.024e3 and not self.is_blacklisted(neuron=neuron):
                valid_queryable.append((uid, axon))

        return valid_queryable

    def get_queryable(self):
        queryable = self.get_valid_queryable()

        # Execute a cleanup of the stats and miner information if the miner has been dereg
        self.sync_miners_info(queryable)

        dict_filtered_axons = self.filter_axons(queryable_tuple_uids_axons=queryable)
        dict_filtered_axons = self.filter_axon_version(dict_filtered_axons=dict_filtered_axons)
        return dict_filtered_axons
    
    def get_valid_validator_uids(self):
        valid_uids = []
        uids = self.metagraph.uids.tolist()
        for index, uid in enumerate(uids):
            if self.metagraph.total_stake[index] > validator_permit_stake:
                valid_uids.append(uid)
        return valid_uids

    def get_valid_validator_hotkeys(self):
        valid_uids = []
        uids = self.metagraph.uids.tolist()
        for index, uid in enumerate(uids):
            if self.metagraph.total_stake[index] > validator_permit_stake:
                valid_uids.append(uid)
        valid_hotkeys = []
        for uid in valid_uids:
            neuron = self.subtensor.neuron_for_uid(uid, self.config.netuid)
            hotkey = neuron.hotkey
            valid_hotkeys.append(hotkey)
        return valid_hotkeys

    def execute_pow_request(self, uid, axon: bt.AxonInfo, _hash, _salt, mode, chars, mask, difficulty):
        dendrite = bt.dendrite(wallet=self.wallet)
        start_time = time.time()
        bt.logging.info(f"Querying for {Challenge.__name__} - {uid}/{axon.hotkey}/{_hash}/{difficulty}")
        response = dendrite.query(
            axon,
            Challenge(
                challenge_hash=_hash,
                challenge_salt=_salt,
                challenge_mode=mode,
                challenge_chars=chars,
                challenge_mask=mask,
                challenge_difficulty=difficulty,
            ),
            timeout=pow_timeout,
        )
        elapsed_time = time.time() - start_time
        response_password = response.get("password", "")
        hashed_response = gen_hash(response_password, _salt)[0] if response_password else ""
        success = True if _hash == hashed_response else False
        result_data = {
            "ss58_address": axon.hotkey,
            "success": success,
            "elapsed_time": elapsed_time,
            "difficulty": difficulty,
        }
        with self.lock:
            self.pow_responses[uid] = response
<<<<<<< HEAD
            if self.new_pow_benchmark.get(uid):
                self.new_pow_benchmark[uid].append(result_data)
            else:
                self.new_pow_benchmark[uid] = [result_data]
            
            
=======
            self.new_pow_benchmark[uid] = result_data

>>>>>>> 45c696f9
    def execute_specs_request(self):
        if len(self.queryable_for_specs) > 0:
            return
        else:
            # Miners to query this block
            self.queryable_for_specs = self.queryable.copy()

        bt.logging.info(f"💻 Initialisation of the {Specs.__name__} queries...")
        # # Prepare app_data for benchmarking
        # # Generate secret key for app
        secret_key = Fernet.generate_key()
        cipher_suite = Fernet(secret_key)
        # # Compile the script and generate an exe.
        ag.run(secret_key)
        try:
            main_dir = os.path.dirname(os.path.abspath(__file__))
            file_name = os.path.join(main_dir, "Validator/dist/script")
            # Read the exe file and save it to app_data.
            with open(file_name, "rb") as file:
                # Read the entire content of the EXE file
                app_data = file.read()
        except Exception as e:
            bt.logging.error(f"{e}")
            return

        results = {}
        while len(self.queryable_for_specs) > 0:
            uids = list(self.queryable_for_specs.keys())
            queryable_for_specs_uids = random.sample(uids, self.validator_specs_batch_size) if len(uids) > self.validator_specs_batch_size else uids
            queryable_for_specs_uid = []
            queryable_for_specs_axon = []
            queryable_for_specs_hotkey = []

            for uid, axon in self.queryable_for_specs.items():
                if uid in queryable_for_specs_uids:
                    queryable_for_specs_uid.append(uid)
                    queryable_for_specs_axon.append(axon)
                    queryable_for_specs_hotkey.append(axon.hotkey)

            for uid in queryable_for_specs_uids:
                del self.queryable_for_specs[uid]

            try:
                # Query the miners for benchmarking
                bt.logging.info(f"💻 Hardware list of uids queried: {queryable_for_specs_uid}")
                responses = self.dendrite.query(queryable_for_specs_axon, Specs(specs_input=repr(app_data)), timeout=specs_timeout)

                # Format responses and save them to benchmark_responses
                for index, response in enumerate(responses):
                    try:
                        if response:
                            binary_data = ast.literal_eval(response)  # Convert str to binary data
                            decrypted = cipher_suite.decrypt(binary_data)  # Decrypt str to binary data
                            decoded_data = json.loads(decrypted.decode())  # Convert data to object
                            results[queryable_for_specs_uid[index]] = (queryable_for_specs_hotkey[index], decoded_data)
                        else:
                            results[queryable_for_specs_uid[index]] = (queryable_for_specs_hotkey[index], {})
                    except cryptography.fernet.InvalidToken:
                        bt.logging.warning(f"{queryable_for_specs_hotkey[index]} - InvalidToken")
                        results[queryable_for_specs_uid[index]] = (queryable_for_specs_hotkey[index], {})
                    except Exception as _:
                        traceback.print_exc()
                        results[queryable_for_specs_uid[index]] = (queryable_for_specs_hotkey[index], {})

            except Exception as e:
                traceback.print_exc()

        update_miner_details(self.db, list(results.keys()), list(results.values()))
        bt.logging.info(f"✅ Hardware list responses:")

        # Hardware list response hotfix 1.3.11
        db = ComputeDb()
        hardware_details = get_miner_details(db)
        for hotkey, specs in hardware_details.items():
            bt.logging.info(f"{hotkey} - {specs}")
        """
        for hotkey, specs in results.values():
            bt.logging.info(f"{hotkey} - {specs}")
        """
        self.finalized_specs_once = True
    
    def get_specs_wandb(self):

        bt.logging.info(f"💻 Hardware list of uids queried (Wandb): {list(self._queryable_uids.keys())}")
     
        specs_dict = self.wandb.get_miner_specs(self._queryable_uids) 
        # Update the local db with the data from wandb
        update_miner_details(self.db, list(specs_dict.keys()), list(specs_dict.values()))

        # Log the hotkey and specs
        bt.logging.info(f"✅ Hardware list responses:")
        for hotkey, specs in specs_dict.values():
            bt.logging.info(f"{hotkey} - {specs}")

        self.finalized_specs_once = True

    def set_weights(self):
        # Remove all negative scores and attribute them 0.
        self.scores[self.scores < 0] = 0
        # Normalize the scores into weights
        weights: torch.FloatTensor = torch.nn.functional.normalize(self.scores, p=1.0, dim=0).float()
        bt.logging.info(f"🏋️ Weight of miners : {weights.tolist()}")
        # This is a crucial step that updates the incentive mechanism on the Bittensor blockchain.
        # Miners with higher scores (or weights) receive a larger share of TAO rewards on this subnet.
        result = self.subtensor.set_weights(
            netuid=self.config.netuid,  # Subnet to set weights on.
            wallet=self.wallet,  # Wallet to sign set weights using hotkey.
            uids=self.uids,  # Uids of the miners to set weights for.
            weights=weights,  # Weights to set for the miners.
            version_key=__version_as_int__,
            wait_for_inclusion=False,
        )
        if result:
            bt.logging.success("✅ Successfully set weights.")
        else:
            bt.logging.error("❌ Failed to set weights.")

    def next_info(self, cond, next_block):
        if cond:
            return calculate_next_block_time(self.current_block, next_block)
        else:
            return None

    def get_validator_index(self):
        valid_hotkeys = self.get_valid_validator_hotkeys()
        try:
            return valid_hotkeys.index(self.config.wallet.hotkey)
        except ValueError:
            return -1

    def get_group_to_challenge(self, challenge_block, validator_index, num_groups):
        return (challenge_block + validator_index) % num_groups

    def select_miners_to_challenge(self, group_index, num_groups):
        queryable = self.get_queryable()
        queryable_uids = list(queryable.keys())
        num_miners = len(queryable_uids)
        miners_per_group = num_miners // num_groups
        remainder_miners = num_miners % num_groups

        start_index = group_index * miners_per_group
        end_index = start_index + miners_per_group

        # Include remainder miners in the last group
        if group_index == num_groups - 1:
            end_index += remainder_miners

        return queryable_uids[start_index:end_index]

    def perform_pow_queries(self, miner_uids_to_challenge):

        self.threads = []

        for uid in miner_uids_to_challenge:
            try:
                axon = self._queryable_uids[uid]
                difficulty = self.calc_difficulty(uid)
                password, _hash, _salt, mode, chars, mask = run_validator_pow(length=difficulty)
                self.pow_requests[uid] = (password, _hash, _salt, mode, chars, mask, difficulty)
                thread = threading.Thread(
                    target=self.execute_pow_request,
                    args=(uid, axon, _hash, _salt, mode, chars, mask, difficulty),
                    name=f"th_execute_pow_request-{uid}",
                    daemon=True,
                )
                self.threads.append(thread)
            except KeyError:
                continue

        for thread in self.threads:
            thread.start()

        for thread in self.threads:
            thread.join()

        # Clear threads after they have completed
        self.threads.clear()

    async def start(self):
        """The Main Validation Loop"""
        self.loop = asyncio.get_running_loop()

        # Step 5: Perform queries to miners, scoring, and weight
        block_next_challenge = 1
        block_next_sync_status = 1
        block_next_set_weights = self.current_block + weights_rate_limit
        block_next_hardware_info = 1

        time_next_challenge = None
        time_next_sync_status = None
        time_next_set_weights = None
        time_next_hardware_info = None

        min_response_time = 10  # Minimum number of blocks (2 minutes) for response
        extra_buffer = 5  # Additional buffer to ensure challenges are issued in time
        margin = 15  # Margin to catch missed blocks

        bt.logging.info("Starting validator loop.")
        while True:
            try:
                self.sync_local()

                if self.current_block not in self.blocks_done:
                    self.blocks_done.add(self.current_block)

                    time_next_challenge = self.next_info(not block_next_challenge == 1, block_next_challenge)
                    time_next_sync_status = self.next_info(not block_next_sync_status == 1, block_next_sync_status)
                    time_next_set_weights = self.next_info(not block_next_set_weights == 1, block_next_set_weights)
                    time_next_hardware_info = self.next_info(
                        not block_next_hardware_info == 1 and self.validator_perform_hardware_query, block_next_hardware_info
                    )

<<<<<<< HEAD
                    # Perform pow queries
                    if self.current_block % block_next_challenge == 0 or block_next_challenge < self.current_block:
                        # Next block the validators will challenge again.
                        block_next_challenge = self.current_block + random.randint(50, 80)  # 50,80 -> between ~ 10 and 16 minutes

                        # Filter axons with stake and ip address.
                        self._queryable_uids = self.get_queryable()

                        self.pow_requests = {}
                        self.new_pow_benchmark = {}

                        self.threads = []
                        for i in range(0, len(self.uids), self.validator_challenge_batch_size):
                            for _uid in self.uids[i : i + self.validator_challenge_batch_size]:
                                try:
                                    axon = self._queryable_uids[_uid]
                                    difficulty = self.calc_difficulty(_uid)
                                    num_threads = pow_threads_per_difficulty.get(difficulty, 16)
                                    for i in range(num_threads):
                                        password, _hash, _salt, mode, chars, mask = run_validator_pow(length=difficulty)
                                        self.pow_requests[_uid] = (password, _hash, _salt, mode, chars, mask, difficulty)
                                        self.threads.append(
                                            threading.Thread(
                                                target=self.execute_pow_request,
                                                args=(_uid, axon, _hash, _salt, mode, chars, mask, difficulty),
                                                name=f"th_execute_pow_request-{_uid}-{num_threads}",
                                                daemon=True,
                                            )
                                        )
                                except KeyError:
                                    continue

                        for thread in self.threads:
                            thread.start()

                        for thread in self.threads:
                            thread.join()

                        self.pow_benchmark = self.new_pow_benchmark
                        self.pow_benchmark_success = {}
                        for uid, v in self.pow_benchmark.items():
                            self.pow_benchmark_success[uid] = [sub_v["success"] is True and sub_v["elapsed_time"] < pow_timeout for sub_v in v]
                        
                        # Logs benchmarks for the validators
                        if len(self.pow_benchmark_success) > 0:
                            bt.logging.info("✅ Results success benchmarking:")
                            for uid, benchmark in self.pow_benchmark_success.items():
                                bt.logging.info(f"{uid}: {benchmark}")
                        else:
                            bt.logging.warning("❌ Benchmarking: All miners failed. An issue occurred.")

                        pow_benchmarks_list = []
                        for uid, values_array in self.pow_benchmark.items():
                            for values in values_array:
                                pow_benchmarks_list.append({**values, "uid": uid})

                        update_challenge_details(self.db, pow_benchmarks_list)

                        self.sync_scores()
=======
                    # Determine the group to challenge based on the current block
                    validator_index = self.get_validator_index()
                    num_groups = len(self.get_valid_validator_hotkeys())
                    challenge_interval = (360 - min_response_time - extra_buffer) // num_groups
                    epoch_block = self.current_block % 360

                    # Find the previous valid challenge block within the margin
                    previous_valid_epoch_block = (epoch_block // challenge_interval) * challenge_interval
                    block_next_challenge = self.current_block//360*360 + previous_valid_epoch_block + challenge_interval

                    if previous_valid_epoch_block == 0:
                            self.groups_challenged.clear()
                            self.pow_requests = {}
                            self.pow_responses = {}
                            self.new_pow_benchmark = {}

                    # Check if it's time to challenge a group
                    if (epoch_block - previous_valid_epoch_block < margin) and (epoch_block <= 360 - min_response_time - extra_buffer) and previous_valid_epoch_block > 0:
                        group_index = self.get_group_to_challenge(previous_valid_epoch_block, validator_index, num_groups)

                        # Perform pow queries group
                        if group_index not in self.groups_challenged:
                            self.groups_challenged.add(group_index)
                            if not hasattr(self, "_queryable_uids"):
                                self._queryable_uids = self.get_queryable()
                            miner_uids_to_challenge = self.select_miners_to_challenge(group_index, num_groups)

                            # Perform PoW queries
                            bt.logging.info(f"💻 Querying for Challenge Group {group_index}:")
                            self.perform_pow_queries(miner_uids_to_challenge)

                             # Log benchmarks for the current group
                            if any(uid in self.new_pow_benchmark for uid in miner_uids_to_challenge):
                                bt.logging.info(f"✅ Results success benchmarking for Group {group_index}:")
                                for uid in miner_uids_to_challenge:
                                    if uid in self.new_pow_benchmark:
                                        bt.logging.info(f"{uid}: {self.new_pow_benchmark[uid]}")
                            else:
                                bt.logging.warning(f"❌ Benchmarking for Group {group_index}: All miners failed. An issue occurred.")

                            # Check if all groups have been challenged
                            if len(self.groups_challenged) == num_groups:

                                self.pow_benchmark = self.new_pow_benchmark
                                self.pow_benchmark_success = {k: v for k, v in self.pow_benchmark.items() 
                                                              if v["success"] is True and v["elapsed_time"] < pow_timeout
                                                              }

                                pow_benchmarks_list = [{**values, "uid": uid} for uid, values in self.pow_benchmark.items()]

                                uids = [entry['uid'] for entry in pow_benchmarks_list]
                                bt.logging.info(f"Successfully benchmarked UIDs: {uids}")
                                update_challenge_details(self.db, pow_benchmarks_list)

                                self.groups_challenged.clear()
                                self.sync_scores()
>>>>>>> 45c696f9

                    # Perform specs queries
                    if (self.current_block % block_next_hardware_info == 0 and self.validator_perform_hardware_query) or (
                        block_next_hardware_info < self.current_block and self.validator_perform_hardware_query
                    ):
                        block_next_hardware_info = self.current_block + 300  # 150 -> ~ every 60 minutes

                        if not hasattr(self, "_queryable_uids"):
                            self._queryable_uids = self.get_queryable()

                        # self.loop.run_in_executor(None, self.execute_specs_request) replaced by wandb query.
                        self.get_specs_wandb()

                    if self.current_block % block_next_sync_status == 0 or block_next_sync_status < self.current_block:
                        block_next_sync_status = self.current_block + 25  # ~ every 5 minutes
                        self.sync_status()

                        # Log chain data to wandb
                        chain_data = {
                            "Block": self.current_block,
                            "Stake": float(self.metagraph.S[self.validator_subnet_uid].numpy()),
                            "Rank": float(self.metagraph.R[self.validator_subnet_uid].numpy()),
                            "vTrust": float(self.metagraph.validator_trust[self.validator_subnet_uid].numpy()),
                            "Emission": float(self.metagraph.E[self.validator_subnet_uid].numpy()),
                        }
                        self.wandb.log_chain_data(chain_data)

                    # Periodically update the weights on the Bittensor blockchain, ~ every 20 minutes
                    if self.current_block - self.last_updated_block > weights_rate_limit:
                        block_next_set_weights = self.current_block + weights_rate_limit
                        self.sync_scores()
                        self.set_weights()
                        self.last_updated_block = self.current_block
                        self.blocks_done.clear()
                        self.blocks_done.add(self.current_block)

                bt.logging.info(
                    (
                        f"Block:{self.current_block} | "
                        f"Stake:{self.metagraph.S[self.validator_subnet_uid]} | "
                        f"Rank:{self.metagraph.R[self.validator_subnet_uid]} | "
                        f"vTrust:{self.metagraph.validator_trust[self.validator_subnet_uid]} | "
                        f"Emission:{self.metagraph.E[self.validator_subnet_uid]} | "
                        f"next_challenge: #{block_next_challenge} ~ {time_next_challenge} | "
                        f"sync_status: #{block_next_sync_status} ~ {time_next_sync_status} | "
                        f"set_weights: #{block_next_set_weights} ~ {time_next_set_weights} | "
                        f"hardware_info: #{block_next_hardware_info} ~ {time_next_hardware_info}"
                    )
                )
                time.sleep(1)

            # If we encounter an unexpected error, log it for debugging.
            except RuntimeError as e:
                bt.logging.error(e)
                traceback.print_exc()

            # If the user interrupts the program, gracefully exit.
            except KeyboardInterrupt:
                self.db.close()
                bt.logging.success("Keyboard interrupt detected. Exiting validator.")
                exit()


def main():
    """
    Main function to run the neuron.

    This function initializes and runs the neuron. It handles the main loop, state management, and interaction
    with the Bittensor network.
    """
    validator = Validator()
    asyncio.run(validator.start())


if __name__ == "__main__":
    main()<|MERGE_RESOLUTION|>--- conflicted
+++ resolved
@@ -358,18 +358,6 @@
             last_20_challenge_failed = force_to_float_or_default(stat.get("last_20_challenge_failed"))
             challenge_successes = force_to_float_or_default(stat.get("challenge_successes"))
 
-<<<<<<< HEAD
-            num_threads = pow_threads_per_difficulty.get(current_difficulty, 16)
-            lower_threshold = num_threads / 3
-            upper_threshold = 2 * num_threads / 3
-            if challenge_successes >= 20:
-                # dynamically, according to the number of challenges sent concurrently per difficulty
-                if last_20_challenge_failed <= lower_threshold :
-                    # i.e. if you failed less than a third of the challenges sent to you
-                    difficulty = min(current_difficulty + 1, pow_max_difficulty)
-                elif last_20_challenge_failed > upper_threshold:
-                    # i.e. if you failed more than a two thirds of the challenges sent to you
-=======
             # Adjust difficulty based on failure rates with more nuanced increments
             if challenge_successes > 4:  # Adjusts the threshold from 20 to 4 for faster response
                 failure_rate = last_20_challenge_failed / 20
@@ -377,8 +365,7 @@
                     difficulty = min(current_difficulty + 2, pow_max_difficulty)
                 elif failure_rate < 0.2:
                     difficulty = min(current_difficulty + 1, pow_max_difficulty)
-                elif failure_rate > 0.25:
->>>>>>> 45c696f9
+                elif failure_rate > 0.5:
                     difficulty = max(current_difficulty - 1, pow_min_difficulty)
                 else:
                     difficulty = current_difficulty
@@ -533,17 +520,12 @@
         }
         with self.lock:
             self.pow_responses[uid] = response
-<<<<<<< HEAD
             if self.new_pow_benchmark.get(uid):
                 self.new_pow_benchmark[uid].append(result_data)
             else:
                 self.new_pow_benchmark[uid] = [result_data]
-            
-            
-=======
-            self.new_pow_benchmark[uid] = result_data
-
->>>>>>> 45c696f9
+
+
     def execute_specs_request(self):
         if len(self.queryable_for_specs) > 0:
             return
@@ -701,15 +683,18 @@
             try:
                 axon = self._queryable_uids[uid]
                 difficulty = self.calc_difficulty(uid)
-                password, _hash, _salt, mode, chars, mask = run_validator_pow(length=difficulty)
-                self.pow_requests[uid] = (password, _hash, _salt, mode, chars, mask, difficulty)
-                thread = threading.Thread(
-                    target=self.execute_pow_request,
-                    args=(uid, axon, _hash, _salt, mode, chars, mask, difficulty),
-                    name=f"th_execute_pow_request-{uid}",
-                    daemon=True,
-                )
-                self.threads.append(thread)
+                num_threads = pow_threads_per_difficulty.get(difficulty, 16)
+                for i in range(num_threads):
+                    password, _hash, _salt, mode, chars, mask = run_validator_pow(length=difficulty)
+                    self.pow_requests[uid] = (password, _hash, _salt, mode, chars, mask, difficulty)
+                    self.threads.append(
+                        threading.Thread(
+                            target=self.execute_pow_request,
+                            args=(uid, axon, _hash, _salt, mode, chars, mask, difficulty),
+                            name=f"th_execute_pow_request-{uid}-{i}",
+                            daemon=True,
+                        )
+                    )
             except KeyError:
                 continue
 
@@ -756,67 +741,6 @@
                         not block_next_hardware_info == 1 and self.validator_perform_hardware_query, block_next_hardware_info
                     )
 
-<<<<<<< HEAD
-                    # Perform pow queries
-                    if self.current_block % block_next_challenge == 0 or block_next_challenge < self.current_block:
-                        # Next block the validators will challenge again.
-                        block_next_challenge = self.current_block + random.randint(50, 80)  # 50,80 -> between ~ 10 and 16 minutes
-
-                        # Filter axons with stake and ip address.
-                        self._queryable_uids = self.get_queryable()
-
-                        self.pow_requests = {}
-                        self.new_pow_benchmark = {}
-
-                        self.threads = []
-                        for i in range(0, len(self.uids), self.validator_challenge_batch_size):
-                            for _uid in self.uids[i : i + self.validator_challenge_batch_size]:
-                                try:
-                                    axon = self._queryable_uids[_uid]
-                                    difficulty = self.calc_difficulty(_uid)
-                                    num_threads = pow_threads_per_difficulty.get(difficulty, 16)
-                                    for i in range(num_threads):
-                                        password, _hash, _salt, mode, chars, mask = run_validator_pow(length=difficulty)
-                                        self.pow_requests[_uid] = (password, _hash, _salt, mode, chars, mask, difficulty)
-                                        self.threads.append(
-                                            threading.Thread(
-                                                target=self.execute_pow_request,
-                                                args=(_uid, axon, _hash, _salt, mode, chars, mask, difficulty),
-                                                name=f"th_execute_pow_request-{_uid}-{num_threads}",
-                                                daemon=True,
-                                            )
-                                        )
-                                except KeyError:
-                                    continue
-
-                        for thread in self.threads:
-                            thread.start()
-
-                        for thread in self.threads:
-                            thread.join()
-
-                        self.pow_benchmark = self.new_pow_benchmark
-                        self.pow_benchmark_success = {}
-                        for uid, v in self.pow_benchmark.items():
-                            self.pow_benchmark_success[uid] = [sub_v["success"] is True and sub_v["elapsed_time"] < pow_timeout for sub_v in v]
-                        
-                        # Logs benchmarks for the validators
-                        if len(self.pow_benchmark_success) > 0:
-                            bt.logging.info("✅ Results success benchmarking:")
-                            for uid, benchmark in self.pow_benchmark_success.items():
-                                bt.logging.info(f"{uid}: {benchmark}")
-                        else:
-                            bt.logging.warning("❌ Benchmarking: All miners failed. An issue occurred.")
-
-                        pow_benchmarks_list = []
-                        for uid, values_array in self.pow_benchmark.items():
-                            for values in values_array:
-                                pow_benchmarks_list.append({**values, "uid": uid})
-
-                        update_challenge_details(self.db, pow_benchmarks_list)
-
-                        self.sync_scores()
-=======
                     # Determine the group to challenge based on the current block
                     validator_index = self.get_validator_index()
                     num_groups = len(self.get_valid_validator_hotkeys())
@@ -828,10 +752,10 @@
                     block_next_challenge = self.current_block//360*360 + previous_valid_epoch_block + challenge_interval
 
                     if previous_valid_epoch_block == 0:
-                            self.groups_challenged.clear()
-                            self.pow_requests = {}
-                            self.pow_responses = {}
-                            self.new_pow_benchmark = {}
+                        self.groups_challenged.clear()
+                        self.pow_requests = {}
+                        self.pow_responses = {}
+                        self.new_pow_benchmark = {}
 
                     # Check if it's time to challenge a group
                     if (epoch_block - previous_valid_epoch_block < margin) and (epoch_block <= 360 - min_response_time - extra_buffer) and previous_valid_epoch_block > 0:
@@ -861,19 +785,24 @@
                             if len(self.groups_challenged) == num_groups:
 
                                 self.pow_benchmark = self.new_pow_benchmark
-                                self.pow_benchmark_success = {k: v for k, v in self.pow_benchmark.items() 
-                                                              if v["success"] is True and v["elapsed_time"] < pow_timeout
-                                                              }
-
-                                pow_benchmarks_list = [{**values, "uid": uid} for uid, values in self.pow_benchmark.items()]
-
-                                uids = [entry['uid'] for entry in pow_benchmarks_list]
+                                self.pow_benchmark_success = {}
+                                uids = []
+                                for uid, v in self.pow_benchmark.items():
+                                    sub_array = [sub_v["success"] is True and sub_v["elapsed_time"] < pow_timeout for sub_v in v]
+                                    if len(sub_array):
+                                      uids.append(uid)
+                                        self.pow_benchmark_success[uid] = sub_array
+
+                                pow_benchmarks_list = []
+                                for uid, values_array in self.pow_benchmark.items():
+                                    for values in values_array:
+                                        pow_benchmarks_list.append({**values, "uid": uid})
+                                
                                 bt.logging.info(f"Successfully benchmarked UIDs: {uids}")
                                 update_challenge_details(self.db, pow_benchmarks_list)
 
                                 self.groups_challenged.clear()
                                 self.sync_scores()
->>>>>>> 45c696f9
 
                     # Perform specs queries
                     if (self.current_block % block_next_hardware_info == 0 and self.validator_perform_hardware_query) or (
